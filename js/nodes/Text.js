--- conflicted
+++ resolved
@@ -36,10 +36,7 @@
   var SelfDrawable = require( 'SCENERY/display/SelfDrawable' );
   var WebGLSelfDrawable = require( 'SCENERY/display/WebGLSelfDrawable' );
   var PixiSelfDrawable = require( 'SCENERY/display/PixiSelfDrawable' );
-<<<<<<< HEAD
-
-=======
->>>>>>> 10cc63d3
+
 
   // TODO: change this based on memory and performance characteristics of the platform
   var keepDOMTextElements = true; // whether we should pool DOM elements for the DOM rendering states, or whether we should free them when possible for memory
@@ -789,8 +786,6 @@
     },
 
     initializeContext: function( webglBlock ) {
-<<<<<<< HEAD
-
       var self = this;
       this.node.toImageNodeAsynchronous( function( imageNodeContainer ) {
         //toImageNode returns a containerNode with its first child set as ImageNode
@@ -800,25 +795,8 @@
         // TODO: Don't call this each time a new item is added.
         webglBlock.webGLRenderer.textureRenderer.bindVertexBuffer();
         webglBlock.webGLRenderer.textureRenderer.bindDirtyTextures();
-      } );
-
-=======
-      var self = this;
-      this.webglBlock = webglBlock;
-
-      this.node.toImage( function( image ) {
-        self.imageHandle = webglBlock.webGLRenderer.textureRenderer.createFromImageNode( new scenery.Image( image, {
-          // TODO: fix coordinates
-          x: 100,
-          y: 100
-        } ), 0.4 );
-
-        webglBlock.webGLRenderer.textureRenderer.bindVertexBuffer();
-        webglBlock.webGLRenderer.textureRenderer.bindDirtyTextures();
-
         self.updateText();
       } );
->>>>>>> 10cc63d3
 
       //TODO: Update the state in the buffer arrays
     },
@@ -826,13 +804,8 @@
     //Nothing necessary since everything currently handled in the uModelViewMatrix below
     //However, we may switch to dynamic draw, and handle the matrix change only where necessary in the future?
     updateText: function() {
-<<<<<<< HEAD
       if ( this.textHandle ) {
         this.textHandle.update();
-=======
-      if ( this.imageHandle ) {
-        this.imageHandle.update();
->>>>>>> 10cc63d3
       }
     },
 
@@ -842,7 +815,6 @@
 
     dispose: function() {
       this.disposeWebGLBuffers();
-
       // super
       WebGLSelfDrawable.prototype.dispose.call( this );
     },
@@ -867,8 +839,8 @@
     //TODO: Make sure all of the dirty flags make sense here.  Should we be using fillDirty, paintDirty, dirty, etc?
     update: function() {
       //if ( this.dirty ) {
-        this.updateText();
-        this.dirty = false;
+      this.updateText();
+      this.dirty = false;
       //}
     }
   } );
