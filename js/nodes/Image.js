// Copyright 2002-2012, University of Colorado

/**
 * Images
 *
 * TODO: setImage / getImage and the whole toolchain that uses that
 * TODO: allow multiple DOM instances (create new HTMLImageElement elements)
 * TODO: SVG support
 * TODO: support rendering a Canvas to DOM (single instance)
 *
 * @author Jonathan Olson <olsonsjc@gmail.com>
 */

define( function( require ) {
  "use strict";
  
  var assert = require( 'ASSERT/assert' )( 'scenery' );
  
  var inherit = require( 'PHET_CORE/inherit' );
  var Bounds2 = require( 'DOT/Bounds2' );
  
  var scenery = require( 'SCENERY/scenery' );
  
  var Node = require( 'SCENERY/nodes/Node' ); // Image inherits from Node
  var Renderer = require( 'SCENERY/layers/Renderer' ); // we need to specify the Renderer in the prototype
  var objectCreate = require( 'SCENERY/util/Util' ).objectCreate;
  require( 'SCENERY/util/Util' );
  
  /*
   * Canvas renderer supports the following as 'image':
   *     URL (string)             // works, but does NOT support bounds-based parameter object keys like 'left', 'centerX', etc.
   *                              // also necessary to force updateScene() after it has loaded
   *     HTMLImageElement         // works
   *     HTMLVideoElement         // not tested
   *     HTMLCanvasElement        // works, and forces the canvas renderer
   *     CanvasRenderingContext2D // not tested, but bad luck in past
   *     ImageBitmap              // good luck creating this. currently API for window.createImageBitmap not implemented
   * SVG renderer supports the following as 'image':
   *     URL (string)
   *     HTMLImageElement
   */
  scenery.Image = function Image( image, options ) {
    assert && assert( image, "image should be available" );
    
    // allow not passing an options object
    options = options || {};
    
    // rely on the setImage call from the super constructor to do the setup
    if ( image ) {
      options.image = image;
    }
    
    var self = this;
    // allows us to invalidate our bounds whenever an image is loaded
    this.loadListener = function( event ) {
      self.invalidateImage();
      
      // don't leak memory!
      self._image.removeEventListener( 'load', self.loadListener );
    };
    
    Node.call( this, options );
  };
  var Image = scenery.Image;
  
  inherit( Image, Node, {
    allowsMultipleDOMInstances: false, // TODO: support multiple instances
    
    invalidateImage: function() {
      this.invalidateSelf( new Bounds2( 0, 0, this.getImageWidth(), this.getImageHeight() ) );
    },
    
    getImage: function() {
      return this._image;
    },
    
    setImage: function( image ) {
      var self = this;
      
      if ( this._image !== image && ( typeof image !== 'string' || !this._image || image !== this._image.src ) ) {
        // don't leak memory by referencing old images
        if ( this._image ) {
          this._image.removeEventListener( 'load', this.loadListener );
        }
        
        if ( typeof image === 'string' ) {
          // create an image with the assumed URL
          var src = image;
          image = document.createElement( 'img' );
          image.addEventListener( 'load', this.loadListener );
          image.src = src;
        } else if ( image instanceof HTMLImageElement ) {
          // only add a listener if we probably haven't loaded yet
          if ( !image.width || !image.height ) {
            image.addEventListener( 'load', this.loadListener );
          }
        }
        
        // swap supported renderers if necessary TODO: share this code dealing with compatible renderer changes
        if ( image instanceof HTMLCanvasElement ) {
          if ( !this.hasOwnProperty( '_supportedRenderers' ) ) {
            this._supportedRenderers = [ Renderer.Canvas ];
            this.markLayerRefreshNeeded();
          }
        } else {
          if ( this.hasOwnProperty( '_supportedRenderers' ) ) {
            delete this._supportedRenderers; // will leave prototype intact
            this.markLayerRefreshNeeded();
          }
        }
        
        this._image = image;
        this.invalidateImage(); // yes, if we aren't loaded yet this will give us 0x0 bounds
      }
      return this;
    },
    
    invalidateOnImageLoad: function( image ) {
      var self = this;
      var listener = function( event ) {
        self.invalidateImage();
        
        // don't leak memory!
        image.removeEventListener( listener );
      };
      image.addEventListener( listener );
    },
    
    getImageWidth: function() {
      return this._image.width;
    },
    
    getImageHeight: function() {
      return this._image.height;
    },
    
    getImageURL: function() {
      return this._image.src;
    },
    
    // signal that we are actually rendering something
    isPainted: function() {
      return true;
    },
    
    /*---------------------------------------------------------------------------*
    * Canvas support
    *----------------------------------------------------------------------------*/
    
    // TODO: add SVG / DOM support
    paintCanvas: function( wrapper ) {
      wrapper.context.drawImage( this._image, 0, 0 );
    },
    
    /*---------------------------------------------------------------------------*
    * WebGL support
    *----------------------------------------------------------------------------*/
    
    paintWebGL: function( state ) {
      throw new Error( 'paintWebGL:nimplemented' );
    },
    
    /*---------------------------------------------------------------------------*
    * SVG support
    *----------------------------------------------------------------------------*/
    
    createSVGFragment: function( svg, defs, group ) {
      var element = document.createElementNS( 'http://www.w3.org/2000/svg', 'image' );
      element.setAttribute( 'x', 0 );
      element.setAttribute( 'y', 0 );
      return element;
    },
    
    updateSVGFragment: function( element ) {
      // like <image xlink:href='http://phet.colorado.edu/images/phet-logo-yellow.png' x='0' y='0' height='127px' width='242px'/>
      var xlinkns = 'http://www.w3.org/1999/xlink';
      
      element.setAttribute( 'width', this.getImageWidth() + 'px' );
      element.setAttribute( 'height', this.getImageHeight() + 'px' );
      element.setAttributeNS( xlinkns, 'xlink:href', this.getImageURL() );
    },
    
    /*---------------------------------------------------------------------------*
    * DOM support
    *----------------------------------------------------------------------------*/
    
    getDOMElement: function() {
      this._image.style.display = 'block';
      this._image.style.position = 'absolute';
      return this._image;
    },
    
    updateDOMElement: function( image ) {
      if ( image.src !== this._image.src ) {
        image.src = this._image.src;
      }
    },
    
    updateCSSTransform: function( transform, element ) {
      // TODO: extract this out, it's completely shared!
      scenery.Util.applyCSSTransform( transform.getMatrix(), element );
    },
    
    set image( value ) { this.setImage( value ); },
    get image() { return this.getImage(); },
    
    getBasicConstructor: function( propLines ) {
<<<<<<< HEAD
      return "hello";
//      return 'new scenery.Image( \'' + this._image.src.replace( /'/g, '\\\'' ) + '\', {' + propLines + '} )';
=======
      return 'new scenery.Image( \'' + ( this._image.src ? this._image.src.replace( /'/g, '\\\'' ) : 'other' ) + '\', {' + propLines + '} )';
>>>>>>> 3d57a114
    }
  } );
  
  Image.prototype._mutatorKeys = [ 'image' ].concat( Node.prototype._mutatorKeys );
  
  Image.prototype._supportedRenderers = [ Renderer.Canvas, Renderer.SVG, Renderer.DOM ];
  
  // utility for others
  Image.createSVGImage = function( url, width, height ) {
    var xlinkns = 'http://www.w3.org/1999/xlink';
    var svgns = 'http://www.w3.org/2000/svg';
    
    var element = document.createElementNS( svgns, 'image' );
    element.setAttribute( 'x', 0 );
    element.setAttribute( 'y', 0 );
    element.setAttribute( 'width', width + 'px' );
    element.setAttribute( 'height', height + 'px' );
    element.setAttributeNS( xlinkns, 'xlink:href', url );
    
    return element;
  };
  
  return Image;
} );

<|MERGE_RESOLUTION|>--- conflicted
+++ resolved
@@ -205,12 +205,7 @@
     get image() { return this.getImage(); },
     
     getBasicConstructor: function( propLines ) {
-<<<<<<< HEAD
-      return "hello";
-//      return 'new scenery.Image( \'' + this._image.src.replace( /'/g, '\\\'' ) + '\', {' + propLines + '} )';
-=======
       return 'new scenery.Image( \'' + ( this._image.src ? this._image.src.replace( /'/g, '\\\'' ) : 'other' ) + '\', {' + propLines + '} )';
->>>>>>> 3d57a114
     }
   } );
   
