// Copyright 2017, University of Colorado Boulder

/**
 * Listens to presses (down events), attaching a listener to the pointer when one occurs, so that a release (up/cancel
 * or interruption) can be recorded.
 *
 * This is the base type for both DragListener and FireListener, which contains the shared logic that would be needed
 * by both.
 *
 * TODO: unit tests
 *
 * TODO: add example usage
 *
 * @author Jonathan Olson <jonathan.olson@colorado.edu>
 */

define( function( require ) {
  'use strict';

  var BooleanProperty = require( 'AXON/BooleanProperty' );
  var inherit = require( 'PHET_CORE/inherit' );
  var Mouse = require( 'SCENERY/input/Mouse' );
  var Node = require( 'SCENERY/nodes/Node' );
  var ObservableArray = require( 'AXON/ObservableArray' );
  var PhetioObject = require( 'TANDEM/PhetioObject' );
  var Property = require( 'AXON/Property' );
  var scenery = require( 'SCENERY/scenery' );
  var Tandem = require( 'TANDEM/Tandem' );

  // phet-io modules
  var PressListenerIO = require( 'SCENERY/listeners/PressListenerIO' );

  /**
   * @constructor
   *
   * @param {Object} [options] - See the constructor body (below) for documented options.
   */
  function PressListener( options ) {
    var self = this;

    options = _.extend( {
      // {number} - Restricts to the specific mouse button (but allows any touch). Only one mouse button is allowed at
      // a time. The button numbers are defined in https://developer.mozilla.org/en-US/docs/Web/API/MouseEvent/button,
      // where typically:
      //   0: Left mouse button
      //   1: Middle mouse button (or wheel press)
      //   2: Right mouse button
      //   3+: other specific numbered buttons that are more rare
      mouseButton: 0,

      // {string|null} - Sets the pointer cursor to this value when this listener is "pressed". This means that even
      // when the mouse moves out of the node after pressing down, it will still have this cursor (overriding the
      // cursor of whatever nodes the pointer may be over).
      pressCursor: 'pointer',

      // {Function|null} - Called as press( event: {Event}, listener: {PressListener} ) when this listener's node is
      // pressed (typically from a down event, but can be triggered by other handlers).
      press: null,

      // {Function|null} - Called as release( listener: {PressListener} ) when this listener's node is released
      // (pointer up/cancel or interrupt when pressed).
      release: null,

      // {Function|null} - Called as drag( event: {Event}, listener: {PressListener} ) when this listener's node is
      //dragged (move events on the pointer while pressed).
      drag: null,

      // {Property.<Boolean>} - If provided, this property will be used to track whether this listener's node is
      // "pressed" or not.
      isPressedProperty: new BooleanProperty( false ),

      // {Property.<boolean>} - A property that will be controlled by this listener. It will be set to true when at
      // least one pointer is over the listener.
      // A custom property may be passed in here, as it may be useful for hooking up to existing button models.
      isOverProperty: new Property( false ),

      // {Property.<boolean>} - A property that will be controlled by this listener. It will be set to true when either:
      //   1. The listener is pressed and the pointer that is pressing is over the listener.
      //   2. There is at least one unpressed pointer that is over the listener.
      // A custom property may be passed in here, as it may be useful for hooking up to existing listener models.
      isHoveringProperty: new Property( false ),

      // {Property.<boolean>} - A property that will be controlled by this listener. It will be set to true when either:
      //   1. The listener is pressed.
      //   2. There is at least one unpressed pointer that is over the listener.
      // This is essentially true when ( isPressed || isHovering ).
      // A custom property may be passed in here, as it may be useful for hooking up to existing listener models.
      isHighlightedProperty: new Property( false ),

      // {Node|null} - If provided, the pressedTrail (calculated from the down event) will be replaced with the
      // (sub)trail that ends with the targetNode as the leaf-most Node. This affects the parent coordinate frame
      // computations.
      targetNode: null,

      // {boolean} - If true, this listener will not "press" while the associated pointer is attached, and when pressed,
      // will mark itself as attached to the pointer. If this listener should not be interrupted by others and isn't
      // a "primary" handler of the pointer's behavior, this should be set to false.
      attach: true,

      // {function} - Checks this when trying to start a press. If this function returns false, a press will not be
      // started.
      canStartPress: _.constant( true ),

      // {Tandem} - For instrumenting
      tandem: Tandem.required,

      // {TypeIO} -
      phetioType: PressListenerIO,
      phetioState: false
    }, options );

    PhetioObject.call( this, options );

<<<<<<< HEAD
    assert && assert( typeof options.mouseButton === 'number' && options.mouseButton >= 0 && options.mouseButton % 1 === 0,
      'mouseButton should be a non-negative integer' );
=======
    assert && assert( typeof options.mouseButton === 'number' &&
                      options.mouseButton >= 0 &&
                      options.mouseButton % 1 === 0, 'mouseButton should be a non-negative integer' );
>>>>>>> c26fa5f4
    assert && assert( options.pressCursor === null || typeof options.pressCursor === 'string',
      'pressCursor should either be a string or null' );
    assert && assert( options.press === null || typeof options.press === 'function',
      'The press callback, if provided, should be a function' );
    assert && assert( options.release === null || typeof options.release === 'function',
      'The release callback, if provided, should be a function' );
    assert && assert( options.drag === null || typeof options.drag === 'function',
      'The drag callback, if provided, should be a function' );
    assert && assert( options.isPressedProperty instanceof Property && options.isPressedProperty.value === false,
      'If a custom isPressedProperty is provided, it must be a Property that is false initially' );
    assert && assert( options.targetNode === null || options.targetNode instanceof Node,
      'If provided, targetNode should be a Node' );
    assert && assert( typeof options.attach === 'boolean', 'attach should be a boolean' );
    assert && assert( options.isOverProperty instanceof Property && options.isOverProperty.value === false,
      'If a custom isOverProperty is provided, it must be a Property that is false initially' );
    assert && assert( options.isHoveringProperty instanceof Property && options.isHoveringProperty.value === false,
      'If a custom isHoveringProperty is provided, it must be a Property that is false initially' );
    assert && assert( options.isHighlightedProperty instanceof Property && options.isHighlightedProperty.value === false,
      'If a custom isHighlightedProperty is provided, it must be a Property that is false initially' );

    // @public {ObservableArray.<Pointer>} - Contains all pointers that are over our button. Tracked by adding with
    // 'enter' events and removing with 'exit' events.
    this.overPointers = new ObservableArray();

    // @public {Property.<Boolean>} [read-only] - See notes in options documentation
    this.isPressedProperty = options.isPressedProperty;
    this.isOverProperty = options.isOverProperty;
    this.isHoveringProperty = options.isHoveringProperty;
    this.isHighlightedProperty = options.isHighlightedProperty;

    // @public {Pointer|null} [read-only] - The current pointer, or null when not pressed.
    this.pointer = null;

    // @public {Trail|null} [read-only] - The Trail for the press, with no descendant nodes past the currentTarget
    // or targetNode (if provided). Will be null when not pressed.
    this.pressedTrail = null;

    // @public {boolean} [read-only] - Whether the last press was interrupted. Will be valid until the next press.
    this.interrupted = false;

    // @private - Stored options, see options for documentation.
    this._mouseButton = options.mouseButton;
    this._pressCursor = options.pressCursor;
    this._pressListener = options.press;
    this._releaseListener = options.release;
    this._dragListener = options.drag;
    this._targetNode = options.targetNode;
    this._attach = options.attach;
    this._canStartPress = options.canStartPress;

    // @private {boolean} - Whether our pointer listener is referenced by the pointer (need to have a flag due to
    //                      handling disposal properly).
    this._listeningToPointer = false;

    // @private {function} - isHoveringProperty updates (not a DerivedProperty because we need to hook to passed-in
    // properties)
    this._isHoveringListener = this.invalidateHovering.bind( this );

    // @private {function} - isHighlightedProperty updates (not a DerivedProperty because we need to hook to passed-in
    // properties)
    this._isHighlightedListener = this.invalidateHighlighted.bind( this );

    // @private {Object} - The listener that gets added to the pointer when we are pressed
    this._pointerListener = {
      /**
       * Called with 'up' events from the pointer (part of the listener API)
       * @public (scenery-internal)
       *
       * @param {Event} event
       */
      up: function( event ) {
        sceneryLog && sceneryLog.InputListener && sceneryLog.InputListener( 'PressListener pointer up' );
        sceneryLog && sceneryLog.InputListener && sceneryLog.push();

        assert && assert( event.pointer === self.pointer );

        self.release();

        sceneryLog && sceneryLog.InputListener && sceneryLog.pop();
      },

      /**
       * Called with 'cancel' events from the pointer (part of the listener API)
       * @public (scenery-internal)
       *
       * @param {Event} event
       */
      cancel: function( event ) {
        sceneryLog && sceneryLog.InputListener && sceneryLog.InputListener( 'PressListener pointer cancel' );
        sceneryLog && sceneryLog.InputListener && sceneryLog.push();

        assert && assert( event.pointer === self.pointer );

        self.interrupt(); // will mark as interrupted and release()

        sceneryLog && sceneryLog.InputListener && sceneryLog.pop();
      },

      /**
       * Called with 'move' events from the pointer (part of the listener API)
       * @public (scenery-internal)
       *
       * @param {Event} event
       */
      move: function( event ) {
        sceneryLog && sceneryLog.InputListener && sceneryLog.InputListener( 'PressListener pointer move' );
        sceneryLog && sceneryLog.InputListener && sceneryLog.push();

        assert && assert( event.pointer === self.pointer );

        self.drag( event );

        sceneryLog && sceneryLog.InputListener && sceneryLog.pop();
      },

      /**
       * Called when the pointer needs to interrupt its current listener (usually so another can be added).
       * @public (scenery-internal)
       */
      interrupt: function() {
        sceneryLog && sceneryLog.InputListener && sceneryLog.InputListener( 'PressListener pointer interrupt' );
        sceneryLog && sceneryLog.InputListener && sceneryLog.push();

        self.interrupt();

        sceneryLog && sceneryLog.InputListener && sceneryLog.pop();
      }
    };

    // update isOverProperty (not a DerivedProperty because we need to hook to passed-in properties)
    this.overPointers.lengthProperty.link( this.invalidateOver.bind( this ) );

    // update isHoveringProperty (not a DerivedProperty because we need to hook to passed-in properties)
    this.overPointers.lengthProperty.link( this._isHoveringListener );
    this.isPressedProperty.link( this._isHoveringListener );

    // Update isHovering when any pointer's isDownProperty changes.
    // NOTE: overPointers is cleared on dispose, which should remove all of these (interior) listeners)
    this.overPointers.addItemAddedListener( function( pointer ) {
      pointer.isDownProperty.link( self._isHoveringListener );
    } );
    this.overPointers.addItemRemovedListener( function( pointer ) {
      pointer.isDownProperty.unlink( self._isHoveringListener );
    } );

    // update isHighlightedProperty (not a DerivedProperty because we need to hook to passed-in properties)
    this.isHoveringProperty.link( this._isHighlightedListener );
    this.isPressedProperty.link( this._isHighlightedListener );
  }

  scenery.register( 'PressListener', PressListener );

  inherit( PhetioObject, PressListener, {
    /**
     * Whether this listener is currently activated with a press.
     * @public
     *
     * @returns {boolean}
     */
    get isPressed() {
      return this.isPressedProperty.value;
    },

    /**
     * The main node that this listener is responsible for dragging.
     * @public
     *
     * @returns {Node}
     */
    getCurrentTarget: function() {
      assert && assert( this.isPressed, 'We have no currentTarget if we are not pressed' );

      return this.pressedTrail.lastNode();
    },

    /**
     * Called with 'down' events (part of the listener API).
     * @public (scenery-internal)
     *
     * NOTE: Do not call directly. See the press method instead.
     *
     * @param {Event} event
     */
    down: function( event ) {
      sceneryLog && sceneryLog.InputListener && sceneryLog.InputListener( 'PressListener down' );
      sceneryLog && sceneryLog.InputListener && sceneryLog.push();

      this.press( event );

      sceneryLog && sceneryLog.InputListener && sceneryLog.pop();
    },

    /**
     * Called with 'enter' events (part of the listener API).
     * @public (scenery-internal)
     *
     * NOTE: Do not call directly.
     *
     * @param {Event} event
     */
    enter: function( event ) {
      sceneryLog && sceneryLog.InputListener && sceneryLog.InputListener( 'FireListener enter' );
      sceneryLog && sceneryLog.InputListener && sceneryLog.push();

      this.overPointers.push( event.pointer );

      sceneryLog && sceneryLog.InputListener && sceneryLog.pop();
    },

    /**
     * Called with 'exit' events (part of the listener API).
     * @public (scenery-internal)
     *
     * NOTE: Do not call directly.
     *
     * @param {Event} event
     */
    exit: function( event ) {
      sceneryLog && sceneryLog.InputListener && sceneryLog.InputListener( 'FireListener exit' );
      sceneryLog && sceneryLog.InputListener && sceneryLog.push();

      assert && assert( this.overPointers.contains( event.pointer ), 'Exit event not matched by an enter event' );

      this.overPointers.remove( event.pointer );

      sceneryLog && sceneryLog.InputListener && sceneryLog.pop();
    },

    /**
     * Returns whether a press can be started with a particular event.
     * @public
     *
     * @param {Event} event
     * @returns {boolean}
     */
    canPress: function( event ) {
      // If this listener is already involved in pressing something, we can't press something
      if ( this.isPressed ) {
        return false;
      }

      // Only let presses be started with the correct mouse button.
      if ( event.pointer instanceof Mouse && event.domEvent.button !== this._mouseButton ) {
        return false;
      }

      // We can't attach to a pointer that is already attached.
      if ( this._attach && event.pointer.isAttached() ) {
        return false;
      }

      // Check whether our options prevent us from starting a press right now.
      if ( !this._canStartPress() ) {
        return false;
      }

      return true;
    },

    /**
     * Moves the listener to the 'pressed' state if possible (attaches listeners and initializes press-related
     * properties).
     * @public
     *
     * This can be overridden (with super-calls) when custom press behavior is needed for a type.
     *
     * This can be called by outside clients in order to try to begin a process (generally on an already-pressed
     * pointer), and is useful if a 'drag' needs to change between listeners. Use canPress( event ) to determine if
     * a press can be started (if needed beforehand).
     *
     * @param {Event} event
     * @returns {boolean} success - Returns whether the press was actually started
     */
    press: function( event ) {
      assert && assert( event, 'An event is required' );

      sceneryLog && sceneryLog.InputListener && sceneryLog.InputListener( 'PressListener press' );

      if ( !this.canPress( event ) ) {
        sceneryLog && sceneryLog.InputListener && sceneryLog.InputListener( 'PressListener could not press' );
        return false;
      }

      sceneryLog && sceneryLog.InputListener && sceneryLog.InputListener( 'PressListener successful press' );
      sceneryLog && sceneryLog.InputListener && sceneryLog.push();
      this.startEvent( 'user', 'press', {
        x: event.pointer.point.x,
        y: event.pointer.point.y
      } );

      // Set self properties before the property change, so they are visible to listeners.
      this.pointer = event.pointer;
      this.pressedTrail = this._targetNode ? this._targetNode.getUniqueTrail() :
                          event.trail.subtrailTo( event.currentTarget, false );
      this.interrupted = false; // clears the flag (don't set to false before here)

      this.pointer.addInputListener( this._pointerListener, this._attach );
      this._listeningToPointer = true;

      this.pointer.cursor = this._pressCursor;

      this.isPressedProperty.value = true;

      // Notify after everything else is set up
      this._pressListener && this._pressListener( event, this );

      this.endEvent();
      sceneryLog && sceneryLog.InputListener && sceneryLog.pop();

      return true;
    },

    /**
     * Releases a pressed listener.
     * @public
     *
     * This can be overridden (with super-calls) when custom release behavior is needed for a type.
     *
     * This can be called from the outside to release the press without the pointer having actually fired any 'up'
     * events. If the cancel/interrupt behavior is more preferable, call interrupt() on this listener instead.
     */
    release: function() {
      sceneryLog && sceneryLog.InputListener && sceneryLog.InputListener( 'PressListener release' );
      sceneryLog && sceneryLog.InputListener && sceneryLog.push();
      this.startEvent( 'user', 'release' );

      assert && assert( this.isPressed, 'This listener is not pressed' );

      this.pointer.removeInputListener( this._pointerListener );
      this._listeningToPointer = false;

      this.pointer.cursor = null;

      // Unset self properties after the property change, so they are visible to listeners beforehand.
      this.pointer = null;
      this.pressedTrail = null;

      this.isPressedProperty.value = false;

      // Notify after the rest of release is called in order to prevent it from triggering interrupt().
      // TODO: Is this a problem that we can't access things like this.pointer here?
      this._releaseListener && this._releaseListener( this );

      this.endEvent();
      sceneryLog && sceneryLog.InputListener && sceneryLog.pop();
    },

    /**
     * Called when move events are fired on the attached pointer listener.
     * @protected
     *
     * This can be overridden (with super-calls) when custom drag behavior is needed for a type.
     *
     * @param {Event} event
     */
    drag: function( event ) {
      sceneryLog && sceneryLog.InputListener && sceneryLog.InputListener( 'PressListener drag' );
      sceneryLog && sceneryLog.InputListener && sceneryLog.push();
      this.startEvent( 'user', 'drag', {
        x: event.pointer.point.x,
        y: event.pointer.point.y
      } );

      assert && assert( this.isPressed, 'Can only drag while pressed' );

      this._dragListener && this._dragListener( event, this );

      this.endEvent();
      sceneryLog && sceneryLog.InputListener && sceneryLog.pop();
    },

    /**
     * Interrupts the listener, releasing it (canceling behavior).
     * @public
     *
     * This can be called manually, but can also be called through node.interruptSubtreeInput().
     */
    interrupt: function() {
      sceneryLog && sceneryLog.InputListener && sceneryLog.InputListener( 'PressListener interrupt' );
      sceneryLog && sceneryLog.InputListener && sceneryLog.push();

      if ( this.isPressed ) {
        sceneryLog && sceneryLog.InputListener && sceneryLog.InputListener( 'PressListener interrupting' );
        this.interrupted = true;

        this.release();
      }

      sceneryLog && sceneryLog.InputListener && sceneryLog.pop();
    },

    /**
     * Recomputes the value for isOverProperty. Separate to reduce anonymous function closures.
     * @private
     */
    invalidateOver: function() {
      this.isOverProperty.value = this.overPointers.length > 0;
    },

    /**
     * Recomputes the value for isHoveringProperty. Separate to reduce anonymous function closures.
     * @private
     */
    invalidateHovering: function() {
      var pointers = this.overPointers.getArray();
      for ( var i = 0; i < pointers.length; i++ ) {
        var pointer = pointers[ i ];
        if ( !pointer.isDown || pointer === this.pointer ) {
          this.isHoveringProperty.value = true;
          return;
        }
      }
      this.isHoveringProperty.value = false;
    },

    /**
     * Recomputes the value for isHighlightedProperty. Separate to reduce anonymous function closures.
     * @private
     */
    invalidateHighlighted: function() {
      this.isHighlightedProperty.value = this.isHoveringProperty.value || this.isPressedProperty.value;
    },

    /**
     * Disposes the listener, releasing references. It should not be used after this.
     * @public
     */
    dispose: function() {
      sceneryLog && sceneryLog.InputListener && sceneryLog.InputListener( 'PressListener dispose' );
      sceneryLog && sceneryLog.InputListener && sceneryLog.push();

      // We need to release references to any pointers that are over us.
      this.overPointers.clear();

      if ( this._listeningToPointer ) {
        this.pointer.removeInputListener( this._pointerListener );
      }

      this.isPressedProperty.unlink( this._isHighlightedListener );
      this.isHoveringProperty.unlink( this._isHighlightedListener );
      this.isPressedProperty.unlink( this._isHoveringListener );

      PhetioObject.prototype.dispose.call( this );

      // TODO: Should we dispose our properties like isPressedProperty? If so, we'll have to be more careful with
      // multilinks, and there will be more overhead.

      sceneryLog && sceneryLog.InputListener && sceneryLog.pop();
    }
  } );

  return PressListener;
} );<|MERGE_RESOLUTION|>--- conflicted
+++ resolved
@@ -111,14 +111,9 @@
 
     PhetioObject.call( this, options );
 
-<<<<<<< HEAD
-    assert && assert( typeof options.mouseButton === 'number' && options.mouseButton >= 0 && options.mouseButton % 1 === 0,
-      'mouseButton should be a non-negative integer' );
-=======
     assert && assert( typeof options.mouseButton === 'number' &&
                       options.mouseButton >= 0 &&
                       options.mouseButton % 1 === 0, 'mouseButton should be a non-negative integer' );
->>>>>>> c26fa5f4
     assert && assert( options.pressCursor === null || typeof options.pressCursor === 'string',
       'pressCursor should either be a string or null' );
     assert && assert( options.press === null || typeof options.press === 'function',
