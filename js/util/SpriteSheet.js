--- conflicted
+++ resolved
@@ -42,11 +42,7 @@
 
     // Use the max supported texture size (according to http://codeflow.org/entries/2013/feb/22/how-to-write-portable-webgl/ )
     // TODO: potentially support larger texture sizes based on reported capabilities (could cause fewer draw calls?)
-<<<<<<< HEAD
-    this.bounds = new Bounds2( 0, 0, 1024, 1024 );
-=======
     this.bounds = new Bounds2( 0, 0, MAX_DIMENSION.width, MAX_DIMENSION.height );
->>>>>>> 7db0478c
     assert && assert( this.bounds.minX === 0 && this.bounds.minY === 0, 'Assumed constraint later on for transforms' );
     this.width = this.bounds.width;
     this.height = this.bounds.height;
