--- conflicted
+++ resolved
@@ -325,8 +325,6 @@
    * Stitching intervals has essentially two specific modes:
    * non-matching: handles added or removed nodes (and this can span multiple, even adjacent trails)
    * matching: handles in-place layer refreshes (no nodes removed or added, but something like a renderer was changed)
-<<<<<<< HEAD
-=======
    *
    * This separation occurs since for matching, we want to match old layers with possible new layers, so we can keep trails in their
    * current layer instead of creating an identical layer and moving the trails to that layer.
@@ -340,7 +338,6 @@
    * they should be passed as null to indicate 'before everything' and 'after everything' respectively.
    *
    * Here be dragons!
->>>>>>> 762a969c
    */
   Scene.prototype.stitchInterval = function( layerMap, layerArgs, beforeTrail, afterTrail, beforeLayer, afterLayer, boundaries, match ) {
     var scene = this;
