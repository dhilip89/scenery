--- conflicted
+++ resolved
@@ -26,28 +26,6 @@
 </head>
 
 <body>
-<<<<<<< HEAD
-  <div class="navbar navbar-inverse navbar-static-top">
-    <div class="navbar-inner">
-      <a class="brand" href=".">Scenery</a>
-      <ul class="nav">
-        <li class="active"><a href=".">Home</a></li>
-        <li><a href="doc">Documentation</a></li>
-        <li><a href="examples">Examples</a></li>
-        <li><a href="tests">Tests</a></li>
-      </ul>
-      <ul class="nav pull-right">
-        <li class="dropdown">
-          <a href="#" class="dropdown-toggle" data-toggle="dropdown">Related <b class="caret"></b></a>
-          <ul class="dropdown-menu">
-            <li><a href="../scenery">Scenery</a></li>
-            <li><a href="../kite">Kite</a></li>
-            <li><a href="../dot">Dot</a></li>
-          </ul>
-        </li>
-      </ul>
-    </div>
-=======
 <div class="navbar navbar-inverse navbar-static-top">
   <div class="navbar-inner">
     <a class="brand" href="../scenery">Scenery</a>
@@ -67,7 +45,6 @@
         </ul>
       </li>
     </ul>
->>>>>>> 3f193fe9
   </div>
 </div>
 
