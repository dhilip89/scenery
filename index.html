--- conflicted
+++ resolved
@@ -53,11 +53,7 @@
 
       <p class="lead">
         A 2D scene graph for HTML5 that can be used to display interactive graphics using Canvas, SVG & DOM.
-<<<<<<< HEAD
         WebGL support for 2D is planned for a future release. 
-=======
-        WebGL support for 2D is planned for a future release.
->>>>>>> b9e8b5ca
       </p>
       <p>Developed by <a href="http://phet.colorado.edu">PhET Interactive Simulations</a></p>
       <div style="text-align: center;">
